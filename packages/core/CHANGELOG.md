# ai

<<<<<<< HEAD
## 3.1.0-canary.1

### Patch Changes

- Add mode: 'auto' to generateObject and streamObject
=======
## 3.0.11

### Patch Changes

- ce009e2: Added OpenAI assistants streaming.
- 3f9bf3e: Updates types to OpenAI SDK 4.29.0

## 3.0.10

### Patch Changes

- 33d261a: fix(ai/rsc): Fix .append() behavior
>>>>>>> 0bde030b

## 3.0.9

### Patch Changes

- 81ca3d6: fix(ai/rsc): improve .done() argument type

## 3.0.8

### Patch Changes

- a94aab2: ai/rsc: optimize streamable value stream size

## 3.0.7

### Patch Changes

- 9a9ae73: feat(ai/rsc): readStreamableValue

## 3.0.6

### Patch Changes

- 1355ad0: Fix: experimental_onToolCall is called with parsed tool args
- 9348f06: ai/rsc: improve dev error and warnings by trying to detect hanging streams
- 8be9404: fix type resolution

## 3.0.5

### Patch Changes

- a973f1e: Support Anthropic SDK v0.15.0
- e25f3ca: type improvements

## 3.0.4

### Patch Changes

- 7962862: fix `useActions` type inference
- aab5324: Revert "fix(render): parse the args based on the zod schema"
- fe55612: Bump OpenAI dependency to 4.28.4; fix type error in render

## 3.0.3

### Patch Changes

- 4d816ca: fix(render): parse the args based on the zod schema
- d158a47: fix potential race conditions

## 3.0.2

### Patch Changes

- 73bd06e: fix(useActions): return typed object

## 3.0.1

### Patch Changes

- ac20a25: ai/rsc: fix text response and async generator
- b88778f: Added onText callback for text tokens.

## 3.0.0

### Major Changes

- 51054a9: add ai/rsc

## 2.2.37

### Patch Changes

- a6b5764: Add support for Mistral's JavaScript SDK

## 2.2.36

### Patch Changes

- 141f0ce: Fix: onFinal callback is invoked with text from onToolCall when onToolCall returns string

## 2.2.35

### Patch Changes

- b717dad: Adding Inkeep as a stream provider

## 2.2.34

### Patch Changes

- 2c8ffdb: cohere-stream: support AsyncIterable
- ed1e278: Message annotations handling for all Message types

## 2.2.33

### Patch Changes

- 8542ae7: react/use-assistant: add onError handler
- 97039ff: OpenAIStream: Add support for the Azure OpenAI client library

## 2.2.32

### Patch Changes

- 7851fa0: StreamData: add `annotations` and `appendMessageAnnotation` support

## 2.2.31

### Patch Changes

- 9b89c4d: react/use-assistant: Expose setInput
- 75751c9: ai/react: Add experimental_onToolCall to useChat.

## 2.2.30

### Patch Changes

- ac503e0: ai/solid: add chat request options to useChat
- b78a73e: Add GoogleGenerativeAIStream for Gemini support
- 5220336: ai/svelte: Add experimental_onToolCall to useChat.
- ef99062: Add support for the Anthropic message API
- 5220336: Add experimental_onToolCall to OpenAIStream.
- ac503e0: ai/vue: add chat request options to useChat

## 2.2.29

### Patch Changes

- 5a9ae2e: ai/prompt: add `experimental_buildOpenAIMessages` to validate and cast AI SDK messages to OpenAI messages

## 2.2.28

### Patch Changes

- 07a679c: Add data message support to useAssistant & assistantResponse.
- fbae595: ai/react: `api` functions are no longer used as a cache key in `useChat`

## 2.2.27

### Patch Changes

- 0fd1205: ai/vue: Add complex response parsing and StreamData support to useCompletion
- a7dc746: experimental_useAssistant: Expose extra fetch options
- 3dcf01e: ai/react Add data support to useCompletion
- 0c3b338: ai/svelte: Add complex response parsing and StreamData support to useCompletion
- 8284777: ai/solid: Add complex response parsing and StreamData support to useCompletion

## 2.2.26

### Patch Changes

- df1ad33: ai/vue: Add complex response parsing and StreamData support to useChat
- 3ff8a56: Add `generateId` to use-chat params to allow overriding message ID generation
- 6c2a49c: ai/react experimental_useAssistant() submit can be called without an event
- 8b4f7d1: ai/react: Add complex response parsing and StreamData support to useCompletion

## 2.2.25

### Patch Changes

- 1e61c69: chore: specify the minimum react version to 18
- 6aec2d2: Expose threadId in useAssistant
- c2369df: Add AWS Bedrock support
- 223fde3: ai/svelte: Add complex response parsing and StreamData support to useChat

## 2.2.24

### Patch Changes

- 69ca8f5: ai/react: add experimental_useAssistant hook and experimental_AssistantResponse
- 3e2299e: experimental_StreamData/StreamingReactResponse: optimize parsing, improve types
- 70bd2ac: ai/solid: add experimental_StreamData support to useChat

## 2.2.23

### Patch Changes

- 5a04321: add StreamData support to StreamingReactResponse, add client-side data API to react/use-chat

## 2.2.22

### Patch Changes

- 4529831: ai/react: Do not store initialMessages in useState
- db5378c: experimental_StreamData: fix data type to be JSONValue

## 2.2.21

### Patch Changes

- 2c8d4bd: Support openai@4.16.0 and later

## 2.2.20

### Patch Changes

- 424d5ee: experimental_StreamData: fix trailing newline parsing bug in decoder
- c364c6a: cohere: fix closing cohere stream, avoids response from hanging

## 2.2.19

### Patch Changes

- 699552d: add experimental_StreamingReactResponse

## 2.2.18

### Patch Changes

- 0bd27f6: react/use-chat: allow client-side handling of function call without following response

## 2.2.17

### Patch Changes

- 5ed581d: Use interface instead of type for Message to allow declaration merging
- 9adec1e: vue and solid: fix including `function_call` and `name` fields in subsequent requests

## 2.2.16

### Patch Changes

- e569688: Fix for #637, resync interfaces

## 2.2.15

### Patch Changes

- c5d1857: fix: return complete response in onFinish when onCompletion isn't passed
- c5d1857: replicate-stream: fix types for replicate@0.20.0+

## 2.2.14

### Patch Changes

- 6229d6b: openai: fix OpenAIStream types with openai@4.11+

## 2.2.13

### Patch Changes

- a4a997f: all providers: reset error message on (re)submission

## 2.2.12

### Patch Changes

- cb181b4: ai/vue: wrap body with unref to support reactivity

## 2.2.11

### Patch Changes

- 2470658: ai/react: fix: handle partial chunks in react getStreamedResponse when using experimental_StreamData

## 2.2.10

### Patch Changes

- 8a2cbaf: vue/use-completion: fix: don't send network request for loading state"
- bbf4403: langchain-stream: return langchain `writer` from LangChainStream

## 2.2.9

### Patch Changes

- 3fc2b32: ai/vue: fix: make body parameter reactive

## 2.2.8

### Patch Changes

- 26bf998: ai/react: make reload/complete/append functions stable via useCallback

## 2.2.7

### Patch Changes

- 2f97630: react/use-chat: fix aborting clientside function calls too early
- 1157340: fix: infinite loop for experimental stream data (#484)

## 2.2.6

### Patch Changes

- e5bf68d: react/use-chat: fix experimental functions returning proper function messages

  Closes #478

## 2.2.5

### Patch Changes

- e5bf68d: react/use-chat: fix experimental functions returning proper function messages

  Closes #478

## 2.2.4

### Patch Changes

- 7b389a7: fix: improve safety for type check in openai-stream

## 2.2.3

### Patch Changes

- 867a3f9: Fix client-side function calling (#467, #469)

  add Completion type from the `openai` SDK to openai-stream (#472)

## 2.2.2

### Patch Changes

- 84e0cc8: Add experimental_StreamData and new opt-in wire protocol to enable streaming additional data. See https://github.com/vercel/ai/pull/425.

  Changes `onCompletion` back to run every completion, including recursive function calls. Adds an `onFinish` callback that runs once everything has streamed.

  If you're using experimental function handlers on the server _and_ caching via `onCompletion`,
  you may want to adjust your caching code to account for recursive calls so the same key isn't used.

  ```
  let depth = 0

  const stream = OpenAIStream(response, {
      async onCompletion(completion) {
        depth++
        await kv.set(key + '_' + depth, completion)
        await kv.expire(key + '_' + depth, 60 * 60)
      }
    })
  ```

## 2.2.1

### Patch Changes

- 04084a8: openai-stream: fix experimental_onFunctionCall types for OpenAI SDK v4

## 2.2.0

### Minor Changes

- dca1ed9: Update packages and examples to use OpenAI SDK v4

## 2.1.34

### Patch Changes

- c2917d3: Add support for the Anthropic SDK, newer Anthropic API versions, and improve Anthropic error handling

## 2.1.33

### Patch Changes

- 4ef8015: Prevent `isLoading` in vue integration from triggering extraneous network requests

## 2.1.32

### Patch Changes

- 5f91427: ai/svelte: fix isLoading return value

## 2.1.31

### Patch Changes

- ab2b973: fix pnpm-lock.yaml

## 2.1.30

### Patch Changes

- 4df2a49: Fix termination of ReplicateStream by removing the terminating `{}`from output

## 2.1.29

### Patch Changes

- 3929a41: Add ReplicateStream helper

## 2.1.28

### Patch Changes

- 9012e17: react/svelte/vue: fix making unnecessary SWR request to API endpoint

## 2.1.27

### Patch Changes

- 3d29799: React/Svelte/Vue: keep isLoading in sync between hooks with the same ID.

  React: don't throw error when submitting

## 2.1.26

### Patch Changes

- f50d9ef: Add experimental_buildLlama2Prompt helper for Hugging Face

## 2.1.25

### Patch Changes

- 877c16f: ai/react: don't throw error if onError is passed

## 2.1.24

### Patch Changes

- f3f5866: Adds SolidJS support and SolidStart example

## 2.1.23

### Patch Changes

- 0ebc2f0: streams/openai-stream: don't call onStart/onCompletion when recursing

## 2.1.22

### Patch Changes

- 9320e95: Add (experimental) prompt construction helpers for StarChat and OpenAssistant
- e3a7ec8: Support <|end|> token for StarChat beta in huggingface-stream

## 2.1.21

### Patch Changes

- 561a49a: Providing a function to `function_call` request parameter of the OpenAI Chat Completions API no longer breaks OpenAI function stream parsing.

## 2.1.20

### Patch Changes

- e361114: OpenAI functions: allow returning string in callback

## 2.1.19

### Patch Changes

- e4281ca: Add experimental server-side OpenAI function handling

## 2.1.18

### Patch Changes

- 6648b21: Add experimental client side OpenAI function calling to Svelte bindings
- e5b983f: feat(streams): add http error handling for openai

## 2.1.17

### Patch Changes

- 3ed65bf: Remove dependency on node crypto API

## 2.1.16

### Patch Changes

- 8bfb43d: Fix svelte peer dependency version

## 2.1.15

### Patch Changes

- 4a2b978: Update cohere stream and add docs

## 2.1.14

### Patch Changes

- 3164adb: Fix regression with generated ids

## 2.1.13

### Patch Changes

- fd82961: Use rfc4122 IDs when generating chat/completion IDs

## 2.1.12

### Patch Changes

- b7b93e5: Add <Tokens> RSC to ai/react

## 2.1.11

### Patch Changes

- 8bf637a: Fix langchain handlers so that they now are correctly invoked and update examples and docs to show correct usage (passing the handlers to `llm.call` and not the model itself).

## 2.1.10

### Patch Changes

- a7b3d0e: Experimental support for OpenAI function calling

## 2.1.9

### Patch Changes

- 9cdf968: core/react: add Tokens react server component

## 2.1.8

### Patch Changes

- 44d9879: Support extra request options in chat and completion hooks

## 2.1.7

### Patch Changes

- bde3898: Allow an async onResponse callback in useChat/useCompletion

## 2.1.6

### Patch Changes

- 23f0899: Set stream: true when decoding streamed chunks

## 2.1.5

### Patch Changes

- 89938b0: Provider direct callback handlers in LangChain now that `CallbackManager` is deprecated.

## 2.1.4

### Patch Changes

- c16d650: Improve type saftey for AIStream. Added JSDoc comments.

## 2.1.3

### Patch Changes

- a9591fe: Add `createdAt` on `user` input message in `useChat` (it was already present in `assistant` messages)

## 2.1.2

### Patch Changes

- f37d4ec: fix bundling

## 2.1.1

### Patch Changes

- 9fdb51a: fix: add better typing for store within svelte implementation (#104)

## 2.1.0

### Minor Changes

- 71f9c51: This adds Vue support for `ai` via the `ai/vue` subpath export. Vue composables `useChat` and `useCompletion` are provided.

### Patch Changes

- ad54c79: add tests

## 2.0.1

### Patch Changes

- be90740: - Switches `LangChainStream` helper callback `handler` to return use `handleChainEnd` instead of `handleLLMEnd` so as to work with sequential chains

## 2.0.0

### Major Changes

- 095de43: New package name!

## 0.0.14

### Patch Changes

- c6586a2: Add onError callback, include response text in error if response is not okay

## 0.0.13

### Patch Changes

- c1f4a91: Throw error when provided AI response isn't valid

## 0.0.12

### Patch Changes

- ea4e66a: improve API types

## 0.0.11

### Patch Changes

- a6bc35c: fix package exports for react and svelte subpackages

## 0.0.10

### Patch Changes

- 56f9537: add svelte apis

## 0.0.9

### Patch Changes

- 78477d3: - Create `/react` sub-package.
  - Create `import { useChat, useCompletion } from 'ai/react'` and mark React as an optional peer dependency so we can add more framework support in the future.
  - Also renamed `set` to `setMessages` and `setCompletion` to unify the API naming as we have `setInput` too.
  - Added an `sendExtraMessageFields` field to `useChat` that defaults to `false`, to prevent OpenAI errors when `id` is not filtered out.
- c4c1be3: useCompletion.handleSubmit does not clear the input anymore
- 7de2185: create /react export

## 0.0.8

### Patch Changes

- fc83e95: Implement new start-of-stream newline trimming
- 2c6fa04: Optimize callbacks TransformStream to be more memory efficient when `onCompletion` is not specified

## 0.0.7

### Patch Changes

- fdfef52: - Splits the `EventSource` parser into a reusable helper
  - Uses a `TransformStream` for this, so the stream respects back-pressure
  - Splits the "forking" stream for callbacks into a reusable helper
  - Changes the signature for `customParser` to avoid Stringify -> Encode -> Decode -> Parse round trip
  - Uses ?.() optional call syntax for callbacks
  - Uses string.includes to perform newline checking
  - Handles the `null` `res.body` case
  - Fixes Anthropic's streaming responses
    - Anthropic returns cumulative responses, not deltas like OpenAI
    - https://github.com/hwchase17/langchain/blob/3af36943/langchain/llms/anthropic.py#L190-L193

## 0.0.6

### Patch Changes

- d70a9e7: Add streamToResponse
- 47b85b2: Improve abortController and callbacks of `useChat`
- 6f7b43a: Export `UseCompletionHelpers` as a TypeScript type alias

## 0.0.5

### Patch Changes

- 4405a8a: fix duplicated `'use client'` directives

## 0.0.4

### Patch Changes

- b869104: Added `LangChainStream`, `useCompletion`, and `useChat`

## 0.0.3

### Patch Changes

- 677d222: add useCompletion

## 0.0.2

### Patch Changes

- af400e2: Fix release script

## 0.0.1

### Patch Changes

- b7e227d: Add `useChat` hook

## 0.0.2

### Patch Changes

- 9a8a845: Testing out release<|MERGE_RESOLUTION|>--- conflicted
+++ resolved
@@ -1,12 +1,5 @@
 # ai
 
-<<<<<<< HEAD
-## 3.1.0-canary.1
-
-### Patch Changes
-
-- Add mode: 'auto' to generateObject and streamObject
-=======
 ## 3.0.11
 
 ### Patch Changes
@@ -19,7 +12,6 @@
 ### Patch Changes
 
 - 33d261a: fix(ai/rsc): Fix .append() behavior
->>>>>>> 0bde030b
 
 ## 3.0.9
 
